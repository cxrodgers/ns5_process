--- conflicted
+++ resolved
@@ -12,7 +12,6 @@
 longname = {'lelo': 'LEFT+LOW', 'rilo': 'RIGHT+LOW', 'lehi': 'LEFT+HIGH',
     'rihi': 'RIGHT+HIGH'}
 
-<<<<<<< HEAD
 def load_waveform_from_wave_file(filename, dtype=np.float, rescale=False,
     also_return_fs=False, never_flatten=False, mean_channel=False):
     """Opens wave file and reads, assuming signed shorts.
@@ -46,7 +45,6 @@
         return sig, wr.getframerate()
     else:
         return sig   
-=======
 
 class UniqueError(Exception):
     pass
@@ -60,7 +58,6 @@
         raise UniqueError("%d values found, should be one" % len(u))
     else:
         return u[0]
->>>>>>> 2f131e7f
 
 def only_one(l):
     """this will be redefined to error unless `l` is length one"""
